#pragma once

#include "lpcsnoop/snoop.hpp"

#include <boost/asio.hpp>
#include <gpiod.hpp>
#include <sdbusplus/asio/connection.hpp>
#include <sdbusplus/asio/object_server.hpp>
#include <sdbusplus/asio/property.hpp>
#include <sdbusplus/bus.hpp>
#include <sdbusplus/server.hpp>
#include <xyz/openbmc_project/Chassis/Buttons/HostSelector/server.hpp>
#include <xyz/openbmc_project/State/Boot/Raw/server.hpp>

#include <filesystem>
#include <iostream>
#include <span>

const std::string ipmiSnoopObject = "/xyz/openbmc_project/state/boot/raw";

const int hostParseIdx = 3;
const int maxPostcode = 255;
const int maxPosition = 4;

extern bool sevenSegmentLedEnabled;

extern std::vector<gpiod::line> led_lines;

using Selector =
    sdbusplus::xyz::openbmc_project::Chassis::Buttons::server::HostSelector;

const std::string selectorService = "xyz.openbmc_project.Chassis.Buttons";
const std::string selectorObject =
    "/xyz/openbmc_project/Chassis/Buttons/HostSelector";
const std::string selectorIface =
    "xyz.openbmc_project.Chassis.Buttons.HostSelector";

const std::string rawObject = "/xyz/openbmc_project/state/boot";
const std::string rawIface = "xyz.openbmc_project.State.Boot.Raw";
const std::string rawService = "xyz.openbmc_project.State.Boot.Raw";

int postCodeIpmiHandler(const std::string& snoopObject,
                        const std::string& snoopDbus, sdbusplus::bus_t& bus,
                        std::span<std::string> host);

uint32_t getSelectorPosition(sdbusplus::bus_t& bus);

struct IpmiPostReporter : PostObject
{
    IpmiPostReporter(sdbusplus::bus_t& bus, const char* objPath) :
        PostObject(bus, objPath), bus(bus),
        propertiesChangedSignalRaw(
            bus,
            sdbusplus::bus::match::rules::propertiesChanged(objPath, rawIface),

            [this, &bus](sdbusplus::message_t& msg) {
<<<<<<< HEAD
                using primarycode_t = uint64_t;
                using secondarycode_t = std::vector<uint8_t>;
                using postcode_t = std::tuple<primarycode_t, secondarycode_t>;

                /* sevenSegmentLedEnabled flag is set when GPIO pins are not
                there 7 seg display for fewer platforms. So, the code for
                postcode dispay and Get Selector position can be skipped in
                those platforms.
                */
                if (!sevenSegmentLedEnabled)
=======
        using primarycode_t = uint64_t;
        using secondarycode_t = std::vector<uint8_t>;
        using postcode_t = std::tuple<primarycode_t, secondarycode_t>;

        /* sevenSegmentLedEnabled flag is set when GPIO pins are not
        there 7 seg display for fewer platforms. So, the code for
        postcode display and Get Selector position can be skipped in
        those platforms.
        */
        if (!sevenSegmentLedEnabled)
        {
            return;
        }

        std::string objectName;
        std::string InterfaceName;
        std::map<std::string, std::variant<postcode_t>> msgData;
        msg.read(InterfaceName, msgData);

        std::filesystem::path name(msg.get_path());
        objectName = name.filename();

        std::string hostNumStr = objectName.substr(hostParseIdx);
        size_t hostNum = std::stoi(hostNumStr);

        size_t position = getSelectorPosition(bus);

        if (position > maxPosition)
        {
            std::cerr << "Invalid position. Position should be 1 to 4 "
                         "for all hosts "
                      << std::endl;
        }

        // Check if it was the Value property that changed.
        auto valPropMap = msgData.find("Value");
        if (valPropMap == msgData.end())
        {
            std::cerr << "Value property is not found " << std::endl;
            return;
        }
        uint64_t postcode =
            std::get<0>(std::get<postcode_t>(valPropMap->second));

        if (postcode <= maxPostcode)
        {
            if (position == hostNum)
            {
                uint8_t postcode_8bit =
                    static_cast<uint8_t>(postcode & 0x0000FF);

                // write postcode into seven segment display
                if (postCodeDisplay(postcode_8bit) < 0)
>>>>>>> dd3928b0
                {
                    return;
                }

                std::string objectName;
                std::string InterfaceName;
                std::map<std::string, std::variant<postcode_t>> msgData;
                msg.read(InterfaceName, msgData);

                std::filesystem::path name(msg.get_path());
                objectName = name.filename();

                std::string hostNumStr = objectName.substr(hostParseIdx);
                size_t hostNum = std::stoi(hostNumStr);

                size_t position = getSelectorPosition(bus);

                if (position > maxPosition)
                {
                    std::cerr << "Invalid position. Position should be 1 to 4 "
                                 "for all hosts "
                              << std::endl;
                }

                // Check if it was the Value property that changed.
                auto valPropMap = msgData.find("Value");
                if (valPropMap == msgData.end())
                {
                    std::cerr << "Value property is not found " << std::endl;
                    return;
                }
                uint64_t postcode =
                    std::get<0>(std::get<postcode_t>(valPropMap->second));

                if (postcode <= maxPostcode)
                {
                    if (position == hostNum)
                    {
                        uint8_t postcode_8bit =
                            static_cast<uint8_t>(postcode & 0x0000FF);

                        // write postcode into seven segment display
                        if (postCodeDisplay(postcode_8bit) < 0)
                        {
                            fprintf(stderr, "Error in display the postcode\n");
                        }
                    }
                    else
                    {
                        fprintf(stderr, "Host Selector Position and host "
                                        "number is not matched..\n");
                    }
                }
                else
                {
                    fprintf(stderr, "invalid postcode value \n");
                }
            })
    {}

    sdbusplus::bus_t& bus;
    sdbusplus::bus::match_t propertiesChangedSignalRaw;
    int postCodeDisplay(uint8_t);
    void getSelectorPositionSignal(sdbusplus::bus_t& bus);
};<|MERGE_RESOLUTION|>--- conflicted
+++ resolved
@@ -54,18 +54,6 @@
             sdbusplus::bus::match::rules::propertiesChanged(objPath, rawIface),
 
             [this, &bus](sdbusplus::message_t& msg) {
-<<<<<<< HEAD
-                using primarycode_t = uint64_t;
-                using secondarycode_t = std::vector<uint8_t>;
-                using postcode_t = std::tuple<primarycode_t, secondarycode_t>;
-
-                /* sevenSegmentLedEnabled flag is set when GPIO pins are not
-                there 7 seg display for fewer platforms. So, the code for
-                postcode dispay and Get Selector position can be skipped in
-                those platforms.
-                */
-                if (!sevenSegmentLedEnabled)
-=======
         using primarycode_t = uint64_t;
         using secondarycode_t = std::vector<uint8_t>;
         using postcode_t = std::tuple<primarycode_t, secondarycode_t>;
@@ -119,65 +107,21 @@
 
                 // write postcode into seven segment display
                 if (postCodeDisplay(postcode_8bit) < 0)
->>>>>>> dd3928b0
                 {
-                    return;
+                    fprintf(stderr, "Error in display the postcode\n");
                 }
-
-                std::string objectName;
-                std::string InterfaceName;
-                std::map<std::string, std::variant<postcode_t>> msgData;
-                msg.read(InterfaceName, msgData);
-
-                std::filesystem::path name(msg.get_path());
-                objectName = name.filename();
-
-                std::string hostNumStr = objectName.substr(hostParseIdx);
-                size_t hostNum = std::stoi(hostNumStr);
-
-                size_t position = getSelectorPosition(bus);
-
-                if (position > maxPosition)
-                {
-                    std::cerr << "Invalid position. Position should be 1 to 4 "
-                                 "for all hosts "
-                              << std::endl;
-                }
-
-                // Check if it was the Value property that changed.
-                auto valPropMap = msgData.find("Value");
-                if (valPropMap == msgData.end())
-                {
-                    std::cerr << "Value property is not found " << std::endl;
-                    return;
-                }
-                uint64_t postcode =
-                    std::get<0>(std::get<postcode_t>(valPropMap->second));
-
-                if (postcode <= maxPostcode)
-                {
-                    if (position == hostNum)
-                    {
-                        uint8_t postcode_8bit =
-                            static_cast<uint8_t>(postcode & 0x0000FF);
-
-                        // write postcode into seven segment display
-                        if (postCodeDisplay(postcode_8bit) < 0)
-                        {
-                            fprintf(stderr, "Error in display the postcode\n");
-                        }
-                    }
-                    else
-                    {
-                        fprintf(stderr, "Host Selector Position and host "
-                                        "number is not matched..\n");
-                    }
-                }
-                else
-                {
-                    fprintf(stderr, "invalid postcode value \n");
-                }
-            })
+            }
+            else
+            {
+                fprintf(stderr, "Host Selector Position and host "
+                                "number is not matched..\n");
+            }
+        }
+        else
+        {
+            fprintf(stderr, "invalid postcode value \n");
+        }
+    })
     {}
 
     sdbusplus::bus_t& bus;
