--- conflicted
+++ resolved
@@ -47,16 +47,13 @@
 #endif // ifdef REPORT_SBMR
 
 static size_t codeSize = 1; /* Size of each POST code in bytes */
-<<<<<<< HEAD
 #ifdef READ_FROM_PCC
 static uint64_t prevPostCode{0};
 #endif
 #define POST_CODE_MAX 256
 uint8_t postCodeBuffer[POST_CODE_MAX];
-=======
 static bool verbose = false;
 static std::function<bool(uint64_t&, ssize_t)> procPostCode;
->>>>>>> 95aa4440
 
 static void usage(const char* name)
 {
@@ -207,13 +204,13 @@
  * Callback handling IO event from the POST code fd. i.e. there is new
  * POST code available to read.
  */
-<<<<<<< HEAD
 #ifdef REPORT_SBMR
-void PostCodeEventHandler(sdeventplus::source::IO& s, int postFd, uint32_t,
-                          PostReporter* reporter, bool verbose, SbmrBootProgress &sbmr)
+void PostCodeEventHandler(PostReporter* reporter, bool verbose,
+                          SbmrBootProgress& sbmr, sdeventplus::source::IO& s,
+                          int postFd, uint32_t)
 #else
-void PostCodeEventHandler(sdeventplus::source::IO& s, int postFd, uint32_t,
-                          PostReporter* reporter, bool verbose)
+void PostCodeEventHandler(PostReporter* reporter, bool verbose,
+                          sdeventplus::source::IO& s, int postFd, uint32_t)
 #endif // ifdef REPORT_SBMR
 {
     uint64_t code = 0;
@@ -222,6 +219,11 @@
 
     while ((readb = read(postFd, postCodeBuffer, codeSize)) > 0)
     {
+        // if (procPostCode && procPostCode(code, readb) == false)
+        // {
+        //     return;
+        // }
+
         if (codeSize <= sizeof(code))
         {
             memcpy(&code, postCodeBuffer, codeSize);
@@ -254,6 +256,11 @@
         // read depends on old data being cleared since it doens't always read
         // the full code size
         code = 0;
+
+        if (rateLimit(*reporter, s))
+        {
+            return;
+        }
     }
 
     if (readb < 0 && (errno == EAGAIN || errno == EWOULDBLOCK))
@@ -292,8 +299,8 @@
  *     4155 4092 4155 4092  ==> 5592 5592
  *
  */
-void PostCodePCCEventHandler(sdeventplus::source::IO& s, int postFd, uint32_t,
-                             PostReporter* reporter, bool verbose)
+void PostCodePCCEventHandler(PostReporter* reporter, bool verbose,
+                             sdeventplus::source::IO& s, int postFd, uint32_t)
 {
     uint64_t currentPostCode = 0;
     uint64_t extractedPostCode = 0;
@@ -302,22 +309,6 @@
     while ((readb = read(postFd, &currentPostCode, codeSize)) > 0)
     {
         currentPostCode = le64toh(currentPostCode);
-=======
-void PostCodeEventHandler(PostReporter* reporter, sdeventplus::source::IO& s,
-                          int postFd, uint32_t)
-{
-    uint64_t code = 0;
-    ssize_t readb;
-
-    while ((readb = read(postFd, &code, codeSize)) > 0)
-    {
-        if (procPostCode && procPostCode(code, readb) == false)
-        {
-            return;
-        }
-
-        code = le64toh(code);
->>>>>>> 95aa4440
         if (verbose)
         {
             fprintf(stderr, "Code: 0x%" PRIx64 "\n", currentPostCode);
@@ -386,17 +377,8 @@
 
         // read depends on old data being cleared since it doens't always read
         // the full code size
-<<<<<<< HEAD
         extractedPostCode = 0;
         currentPostCode = 0;
-=======
-        code = 0;
-
-        if (rateLimit(*reporter, s))
-        {
-            return;
-        }
->>>>>>> 95aa4440
     }
 
     if (readb < 0 && (errno == EAGAIN || errno == EWOULDBLOCK))
@@ -561,40 +543,24 @@
         std::optional<sdeventplus::source::IO> reporterSource;
         if (postFd > 0)
         {
-<<<<<<< HEAD
-	    #ifdef READ_FROM_PCC
-            reporterSource = std::make_unique<sdeventplus::source::IO>(
-                event, postFd, EPOLLIN | EPOLLET,
-                std::bind(PostCodePCCEventHandler, std::placeholders::_1,
-                          std::placeholders::_2, std::placeholders::_3,
-                          &reporter, verbose));
-            #else
-            #ifdef REPORT_SBMR
-            SbmrBootProgress sbmrBootProgress;
-
-            reporterSource = std::make_unique<sdeventplus::source::IO>(
-                event, postFd, EPOLLIN | EPOLLET,
-                std::bind(PostCodeEventHandler, std::placeholders::_1,
-                          std::placeholders::_2, std::placeholders::_3,
-                          &reporter, verbose, sbmrBootProgress));
-            #else
-            reporterSource = std::make_unique<sdeventplus::source::IO>(
-                event, postFd, EPOLLIN | EPOLLET,
-                std::bind(PostCodeEventHandler, std::placeholders::_1,
-                          std::placeholders::_2, std::placeholders::_3,
-                          &reporter, verbose));
-            #endif // ifdef REPORT_SBMR
-            #endif
-        }
-        // Enable bus to handle incoming IO and bus events
-        bus.attach_event(event.get(), SD_EVENT_PRIORITY_NORMAL);
-
-        rc = event.loop();
-=======
             reporter.rateLimit = rateLimit;
+#ifdef READ_FROM_PCC
             reporterSource.emplace(
                 event, postFd, EPOLLIN,
-                std::bind_front(PostCodeEventHandler, &reporter));
+                std::bind_front(PostCodePCCEventHandler, &reporter, verbose));
+#else
+#ifdef REPORT_SBMR
+            SbmrBootProgress sbmrBootProgress;
+            reporterSource.emplace(event, postFd, EPOLLIN,
+                                   std::bind_front(PostCodeEventHandler,
+                                                   &reporter, verbose,
+                                                   sbmrBootProgress));
+#else
+            reporterSource.emplace(
+                event, postFd, EPOLLIN,
+                std::bind_front(PostCodeEventHandler, &reporter, verbose));
+#endif // ifdef REPORT_SBMR
+#endif
         }
         // Enable bus to handle incoming IO and bus events
         auto intCb = [](sdeventplus::source::Signal& source,
@@ -607,7 +573,6 @@
         sdeventplus::source::Signal(event, SIGTERM, std::move(intCb))
             .set_floating(true);
         return sdeventplus::utility::loopWithBus(event, bus);
->>>>>>> 95aa4440
     }
     catch (const std::exception& e)
     {
