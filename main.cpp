/**
 * Copyright 2017 Google Inc.
 *
 * Licensed under the Apache License, Version 2.0 (the "License");
 * you may not use this file except in compliance with the License.
 * You may obtain a copy of the License at
 *
 *     http://www.apache.org/licenses/LICENSE-2.0
 *
 * Unless required by applicable law or agreed to in writing, software
 * distributed under the License is distributed on an "AS IS" BASIS,
 * WITHOUT WARRANTIES OR CONDITIONS OF ANY KIND, either express or implied.
 * See the License for the specific language governing permissions and
 * limitations under the License.
 */

#ifdef ENABLE_IPMI_SNOOP
#include "ipmisnoop/ipmisnoop.hpp"
#endif
#include "lpcsnoop/snoop.hpp"

#include <endian.h>
#include <fcntl.h>
#include <getopt.h>
#include <sys/epoll.h>
#include <systemd/sd-event.h>
#include <unistd.h>

#include <sdeventplus/event.hpp>
#include <sdeventplus/source/event.hpp>
#include <sdeventplus/source/io.hpp>
#include <sdeventplus/source/signal.hpp>
#include <sdeventplus/source/time.hpp>
#include <sdeventplus/utility/sdbus.hpp>
#include <stdplus/signal.hpp>

#include <chrono>
#include <cstdint>
#include <exception>
#include <functional>
#include <iostream>
#include <optional>
#include <thread>

#ifdef REPORT_SBMR
#include "sbmrbootprogress/sbmr_boot_progress.hpp"
#endif                      // ifdef REPORT_SBMR

static size_t codeSize = 1; /* Size of each POST code in bytes */
#ifdef READ_FROM_PCC
static uint64_t prevPostCode{0};
#endif
#define POST_CODE_MAX 256
uint8_t postCodeBuffer[POST_CODE_MAX];
static bool verbose = false;
static std::function<bool(uint64_t&, ssize_t)> procPostCode;

static void usage(const char* name)
{
    fprintf(stderr,
            "Usage: %s\n"
#ifdef ENABLE_IPMI_SNOOP
            "  -h, --host <host instances>  Default is '0'\n"
#else
            "  -d, --device <DEVICE>  use <DEVICE> file.\n"
            "  -r, --rate-limit=<N>   Only process N POST codes from the "
            "device per second.\n"
            "  -b, --bytes <SIZE>     set POST code length to <SIZE> bytes. "
            "Default is 1\n"
#endif
            "  -v, --verbose  Prints verbose information while running\n\n",
            name);
}

/**
 * Call once for each POST code received. If the number of POST codes exceeds
 * the configured rate limit, this function will disable the snoop device IO
 * source until the end of the 1 second interval, then re-enable it.
 *
 * @return Whether the rate limit is exceeded.
 */
bool rateLimit(PostReporter& reporter, sdeventplus::source::IO& ioSource)
{
    if (reporter.rateLimit == 0)
    {
        // Rate limiting is disabled.
        return false;
    }

    using Clock = sdeventplus::Clock<sdeventplus::ClockId::Monotonic>;

    static constexpr std::chrono::seconds rateLimitInterval(1);
    static unsigned int rateLimitCount = 0;
    static Clock::time_point rateLimitEndTime;

    const sdeventplus::Event& event = ioSource.get_event();

    if (rateLimitCount == 0)
    {
        // Initialize the end time when we start a new interval
        rateLimitEndTime = Clock(event).now() + rateLimitInterval;
    }

    if (++rateLimitCount < reporter.rateLimit)
    {
        return false;
    }

    rateLimitCount = 0;

    if (rateLimitEndTime < Clock(event).now())
    {
        return false;
    }

    if (verbose)
    {
        fprintf(stderr, "Hit POST code rate limit - disabling temporarily\n");
    }

    ioSource.set_enabled(sdeventplus::source::Enabled::Off);
    sdeventplus::source::Time<sdeventplus::ClockId::Monotonic>(
        event, rateLimitEndTime, std::chrono::milliseconds(100),
        [&ioSource](auto&, auto) {
        if (verbose)
        {
            fprintf(stderr, "Reenabling POST code handler\n");
        }
        ioSource.set_enabled(sdeventplus::source::Enabled::On);
    }).set_floating(true);
    return true;
}

/*
 * Split input code into multiple 2 bytes PCC code, If the PCC code prefix
 * matches the check code, store each PCC code in aspeedPCCBuffer, or clear
 * aspeedPCCBuffer if the prefix does not match.
 *
 * Each PCC code contains one byte of port number (MSB) and another byte of
 * partial postcode (LSB). To get a complete postcode, the PCC code should
 * followed the sequence of 0x40AA, 0x41BB, 0x42CC & 0x43DD. When
 * aspeedPCCBuffer contains enough PCC codes, the postcode will be assigned as
 * 0xDDCCBBAA.
 */
bool aspeedPCC(uint64_t& code, ssize_t readb)
{
    // Size of data coming from the PCC hardware
    constexpr size_t pccSize = sizeof(uint16_t);
    // Required PCC count of a full postcode, if codeSize is 8 bytes, it means
    // it require 4 PCC codes in correct sequence to get a complete postcode.
    const size_t fullPostPCCCount = codeSize / pccSize;
    // A PCC buffer for storing PCC code in sequence.
    static std::vector<uint16_t> aspeedPCCBuffer;
    constexpr uint16_t firstPCCPortNumber = 0x4000;
    constexpr uint16_t pccPortNumberMask = 0xFF00;
    constexpr uint16_t pccPostCodeMask = 0x00FF;
    constexpr uint8_t byteShift = 8;

    uint16_t* codePtr = reinterpret_cast<uint16_t*>(&code);

    for (size_t i = 0; i < (readb / pccSize); i++)
    {
        uint16_t checkCode = firstPCCPortNumber +
                             ((aspeedPCCBuffer.size() % fullPostPCCCount)
                              << byteShift);

        if (checkCode == (codePtr[i] & pccPortNumberMask))
        {
            aspeedPCCBuffer.emplace_back(codePtr[i]);
        }
        else
        {
            aspeedPCCBuffer.clear();

            // keep the PCC code if codePtr[i] matches with 0x40XX as first PCC
            // code in buffer.
            if ((codePtr[i] & pccPortNumberMask) == firstPCCPortNumber)
            {
                aspeedPCCBuffer.emplace_back(codePtr[i]);
            }
        }
    }

    if (aspeedPCCBuffer.size() < fullPostPCCCount)
    {
        // not receive full postcode yet.
        return false;
    }

    // Remove the prefix bytes and combine the partial postcodes together.
    code = 0;
    for (size_t i = 0; i < fullPostPCCCount; i++)
    {
        code |= static_cast<uint64_t>(aspeedPCCBuffer[i] & pccPostCodeMask)
                << (byteShift * i);
    }
    aspeedPCCBuffer.erase(aspeedPCCBuffer.begin(),
                          aspeedPCCBuffer.begin() + fullPostPCCCount);

    return true;
}

/*
 * Callback handling IO event from the POST code fd. i.e. there is new
 * POST code available to read.
 */
#ifdef REPORT_SBMR
void PostCodeEventHandler(PostReporter* reporter, bool verbose,
                          SbmrBootProgress& sbmr, sdeventplus::source::IO& s,
                          int postFd, uint32_t)
#else
void PostCodeEventHandler(PostReporter* reporter, bool verbose,
                          sdeventplus::source::IO& s, int postFd, uint32_t)
#endif // ifdef REPORT_SBMR
{
    uint64_t code = 0;
    ssize_t readb;
    secondary_post_code_t secondary_code;

    while ((readb = read(postFd, postCodeBuffer, codeSize)) > 0)
    {
        // if (procPostCode && procPostCode(code, readb) == false)
        // {
        //     return;
        // }

        if (codeSize <= sizeof(code))
        {
            memcpy(&code, postCodeBuffer, codeSize);
            code = le64toh(code);
            if (verbose)
            {
                fprintf(stderr, "Code: 0x%" PRIx64 "\n", code);
            }
        }
        else
        {
            code = 0;
            for (uint16_t i = 0; i < codeSize; i++)
            {
                secondary_code.push_back(postCodeBuffer[i]);
                if (verbose)
                    fprintf(stderr, "Secondary Code[%u]: 0x%x\n", i,
                            postCodeBuffer[i]);
            }
        }
        // HACK: Always send property changed signal even for the same code
        // since we are single threaded, external users will never see the
        // first value.
<<<<<<< HEAD
        reporter->value(std::make_tuple(~code, secondary_code), true);
        reporter->value(std::make_tuple(code, secondary_code));
        postcode_t post_code{code, secondary_code};
#ifdef REPORT_SBMR
        sbmr.updateBootProgressProperties(post_code, 0);
#endif // ifdef REPORT_SBMR
        secondary_code.clear();
        // read depends on old data being cleared since it doens't always read
=======
        reporter->value(std::make_tuple(~code, secondary_post_code_t{}), true);
        reporter->value(std::make_tuple(code, secondary_post_code_t{}));

        // read depends on old data being cleared since it doesn't always read
>>>>>>> dd3928b0
        // the full code size
        code = 0;

        if (rateLimit(*reporter, s))
        {
            return;
        }
    }

    if (readb < 0 && (errno == EAGAIN || errno == EWOULDBLOCK))
    {
        return;
    }

    /* Read failure. */
    if (readb == 0)
    {
        fprintf(stderr, "Unexpected EOF reading postcode\n");
    }
    else
    {
        fprintf(stderr, "Failed to read postcode: %s\n", strerror(errno));
    }
    s.get_event().exit(1);
}

#ifdef READ_FROM_PCC

/*
 * Callback handling IO event from the POST code fd. i.e. there is new
 * POST code available to read.For PCC the codesize must be 8 bytes.
 * Following is the data input and the expected output(postcode)
 * a) 4098 41e0 4200 43ea  ==> E098
 * b) 4000 40bc 4100 4200  ==> 00BC
 * c) 43ee 40ff 4100 4200  ==> 00FF
 * d) 43b0 4070 4155 4016  ==> 5570
 * e) Following is the case where post code is divided into two post codes
 *    41af 4200 43b0 4017   ==> Can not form any thing as we need byte having 41
 *    after 40 41af 4200 43b0 4004   ==> AF17.
 * f) Following is the case where we can form two post codes from
 *    8 bytes + previous post code last two bytes.
 *     43b0 4092 4155 4092  ==> 5592
 *     4155 4092 4155 4092  ==> 5592 5592
 *
 */
void PostCodePCCEventHandler(PostReporter* reporter, bool verbose,
                             sdeventplus::source::IO& s, int postFd, uint32_t)
{
    uint64_t currentPostCode = 0;
    uint64_t extractedPostCode = 0;
    uint8_t* ptrToNewCode = (uint8_t*)&extractedPostCode;
    ssize_t readb;
    while ((readb = read(postFd, &currentPostCode, codeSize)) > 0)
    {
        currentPostCode = le64toh(currentPostCode);
        if (verbose)
        {
            fprintf(stderr, "Code: 0x%" PRIx64 "\n", currentPostCode);
        }
        int index = 0;

        uint8_t* p = (uint8_t*)&currentPostCode;
        // if first byte starts with 41 then we need the last byte of the
        // previous post code.
        if (*(p + 1) == 0x41)
        {
            uint8_t* lastByte = (uint8_t*)&prevPostCode;
            lastByte = lastByte + 7;
            fprintf(stderr, "Last Byte of previous code 1: 0x%X \n", *lastByte);
            if (*lastByte == 0x40)
            {
                mempcpy(ptrToNewCode, (lastByte - 1), 1);
                memcpy(ptrToNewCode + 1, (p + 1), 1);
                fprintf(stderr, "Changed Code 1: 0x%" PRIx64 "\n",
                        extractedPostCode);
                reporter->value(std::make_tuple(~extractedPostCode,
                                                secondary_post_code_t{}),
                                true);
                reporter->value(std::make_tuple(extractedPostCode,
                                                secondary_post_code_t{}));
                extractedPostCode = 0;
            }
        }

        for (index = 2; index < readb; index += 2)
        {
            // we are only intertested in bytes which starts with 41.
            // Find the previous byte and it should be start with 40 if not
            // proceed for next which starts with 41 This condition also
            // handles the case when the incoming data is like below 0x40AA
            // 0x41BB 0x40CC 0x41DD
            if (*(p + index + 1) == 0x41)
            {
                uint8_t* lastByte = (uint8_t*)(p + index - 1);
                fprintf(stderr, "Last Byte of previous code 2: 0x%X \n",
                        *lastByte);
                if (*lastByte == 0x40)
                {
                    mempcpy(ptrToNewCode, lastByte - 1, 1);
                    memcpy(ptrToNewCode + 1, (p + index), 1);
                    fprintf(stderr, "Changed Code 2: 0x%" PRIx64 "\n",
                            extractedPostCode);
                    reporter->value(std::make_tuple(~extractedPostCode,
                                                    secondary_post_code_t{}),
                                    true);
                    reporter->value(std::make_tuple(extractedPostCode,
                                                    secondary_post_code_t{}));

                    extractedPostCode = 0;
                }
            }
            // No need to do any processing for the rest of bytes.
        }
        prevPostCode = currentPostCode;
        // HACK: Always send property changed signal even for the same code
        // since we are single threaded, external users will never see the
        // first value.
        // reporter->value(std::make_tuple(~code, secondary_post_code_t{}),
        // true); reporter->value(std::make_tuple(code,
        // secondary_post_code_t{}));

        // read depends on old data being cleared since it doens't always read
        // the full code size
        extractedPostCode = 0;
        currentPostCode = 0;
    }

    if (readb < 0 && (errno == EAGAIN || errno == EWOULDBLOCK))
    {
        return;
    }

    /* Read failure. */
    if (readb == 0)
    {
        fprintf(stderr, "Unexpected EOF reading postcode\n");
    }
    else
    {
        fprintf(stderr, "Failed to read postcode: %s\n", strerror(errno));
    }
    s.get_event().exit(1);
}
#endif

/*
 * TODO(venture): this only listens one of the possible snoop ports, but
 * doesn't share the namespace.
 *
 * This polls() the lpc snoop character device and it owns the dbus object
 * whose value is the latest port 80h value.
 */
int main(int argc, char* argv[])
{
    int postFd = -1;
    unsigned int rateLimit = 0;

    int opt;

    std::vector<std::string> host;

    // clang-format off
    static const struct option long_options[] = {
#ifdef ENABLE_IPMI_SNOOP
        {"host", optional_argument, NULL, 'h'},
#else
        {"device", optional_argument, NULL, 'd'},
        {"rate-limit", optional_argument, NULL, 'r'},
        {"bytes",  required_argument, NULL, 'b'},
#endif
        {"verbose", no_argument, NULL, 'v'},
        {0, 0, 0, 0}
    };
    // clang-format on

    constexpr const char* optstring =
#ifdef ENABLE_IPMI_SNOOP
        "h:"
#else
        "d:r:b:"
#endif
        "v";

    while ((opt = getopt_long(argc, argv, optstring, long_options, NULL)) != -1)
    {
        switch (opt)
        {
            case 0:
                break;
            case 'h':
            {
                std::string_view instances = optarg;
                size_t pos = 0;

                while ((pos = instances.find(" ")) != std::string::npos)
                {
                    host.emplace_back(instances.substr(0, pos));
                    instances.remove_prefix(pos + 1);
                }
                host.emplace_back(instances);
                break;
            }
            case 'b':
            {
                codeSize = atoi(optarg);

                if (codeSize < 1 || codeSize > 256)
                {
                    fprintf(stderr,
                            "Invalid POST code size '%s'. Must be "
                            "an integer from 1 to 256.\n",
                            optarg);
                    exit(EXIT_FAILURE);
                }
                break;
            }
            case 'd':
                if (std::string(optarg).starts_with("/dev/aspeed-lpc-pcc"))
                {
                    procPostCode = aspeedPCC;
                }

                postFd = open(optarg, O_NONBLOCK);
                if (postFd < 0)
                {
                    fprintf(stderr, "Unable to open: %s\n", optarg);
                    return -1;
                }
                break;
            case 'r':
            {
                int argVal = -1;
                try
                {
                    argVal = std::stoi(optarg);
                }
                catch (...)
                {}

                if (argVal < 1)
                {
                    fprintf(stderr, "Invalid rate limit '%s'. Must be >= 1.\n",
                            optarg);
                    return EXIT_FAILURE;
                }

                rateLimit = static_cast<unsigned int>(argVal);
                fprintf(stderr, "Rate limiting to %d POST codes per second.\n",
                        argVal);
                break;
            }
            case 'v':
                verbose = true;
                break;
            default:
                usage(argv[0]);
                return EXIT_FAILURE;
        }
    }

    auto bus = sdbusplus::bus::new_default();

#ifdef ENABLE_IPMI_SNOOP
    std::cout << "Verbose = " << verbose << std::endl;
    int ret = postCodeIpmiHandler(ipmiSnoopObject, snoopDbus, bus, host);
    if (ret < 0)
    {
        fprintf(stderr, "Error in postCodeIpmiHandler\n");
        return ret;
    }
    return 0;
#endif

    bool deferSignals = true;

    // Add systemd object manager.
    sdbusplus::server::manager_t snoopdManager(bus, snoopObject);

    PostReporter reporter(bus, snoopObject, deferSignals);
    reporter.emit_object_added();
    bus.request_name(snoopDbus);

    // Create sdevent and add IO source
    try
    {
        sdeventplus::Event event = sdeventplus::Event::get_default();
        std::optional<sdeventplus::source::IO> reporterSource;
        if (postFd > 0)
        {
            reporter.rateLimit = rateLimit;
#ifdef READ_FROM_PCC
            reporterSource.emplace(
                event, postFd, EPOLLIN,
                std::bind_front(PostCodePCCEventHandler, &reporter, verbose));
#else
#ifdef REPORT_SBMR
            SbmrBootProgress sbmrBootProgress;
            reporterSource.emplace(event, postFd, EPOLLIN,
                                   std::bind_front(PostCodeEventHandler,
                                                   &reporter, verbose,
                                                   sbmrBootProgress));
#else
            reporterSource.emplace(
                event, postFd, EPOLLIN,
                std::bind_front(PostCodeEventHandler, &reporter, verbose));
#endif // ifdef REPORT_SBMR
#endif
        }
        // Enable bus to handle incoming IO and bus events
        auto intCb = [](sdeventplus::source::Signal& source,
                        const struct signalfd_siginfo*) {
            source.get_event().exit(0);
        };
        stdplus::signal::block(SIGINT);
        sdeventplus::source::Signal(event, SIGINT, intCb).set_floating(true);
        stdplus::signal::block(SIGTERM);
        sdeventplus::source::Signal(event, SIGTERM, std::move(intCb))
            .set_floating(true);
        return sdeventplus::utility::loopWithBus(event, bus);
    }
    catch (const std::exception& e)
    {
        fprintf(stderr, "%s\n", e.what());
    }

    if (postFd > -1)
    {
        close(postFd);
    }

    return 0;
}<|MERGE_RESOLUTION|>--- conflicted
+++ resolved
@@ -247,7 +247,6 @@
         // HACK: Always send property changed signal even for the same code
         // since we are single threaded, external users will never see the
         // first value.
-<<<<<<< HEAD
         reporter->value(std::make_tuple(~code, secondary_code), true);
         reporter->value(std::make_tuple(code, secondary_code));
         postcode_t post_code{code, secondary_code};
@@ -255,13 +254,7 @@
         sbmr.updateBootProgressProperties(post_code, 0);
 #endif // ifdef REPORT_SBMR
         secondary_code.clear();
-        // read depends on old data being cleared since it doens't always read
-=======
-        reporter->value(std::make_tuple(~code, secondary_post_code_t{}), true);
-        reporter->value(std::make_tuple(code, secondary_post_code_t{}));
-
         // read depends on old data being cleared since it doesn't always read
->>>>>>> dd3928b0
         // the full code size
         code = 0;
 
