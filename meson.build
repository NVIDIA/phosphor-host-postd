project(
  'phosphor-host-postd',
  'cpp',
  default_options: [
    'warning_level=3',
    'werror=true',
    'cpp_std=c++23'
  ],
  license: 'Apache-2.0',
  version: '1.0',
  meson_version: '>=1.1.1',
)

build_tests = get_option('tests')

postd_headers = include_directories('.')

phosphor_dbus_interfaces = dependency('phosphor-dbus-interfaces')
sdbusplus = dependency('sdbusplus')
sdeventplus = dependency('sdeventplus')
systemd = dependency('systemd')
<<<<<<< HEAD
phosphor_logging = dependency('phosphor-logging')
=======
libgpiodcxx = dependency('libgpiodcxx')
>>>>>>> 95aa4440

conf_data = configuration_data()
conf_data.set('bindir', get_option('prefix') / get_option('bindir'))
conf_data.set('SYSTEMD_TARGET', get_option('systemd-target'))
conf_data.set('SYSTEMD_AFTER_SERVICE', get_option('systemd-after-service'))

snoopd_src = ['main.cpp']
snoopd_args = ''
if get_option('snoop').allowed()
  snoopd_src += 'ipmisnoop/ipmisnoop.cpp'
  add_project_arguments('-DENABLE_IPMI_SNOOP',language:'cpp')
  snoopd_args += ' -h "' + get_option('host-instances') + '"'
elif get_option('snoop-device') != ''
  snoopd_args += '-b ' + get_option('post-code-bytes').to_string()
  snoopd_args += ' -d /dev/' + get_option('snoop-device')
  rate_limit = get_option('rate-limit')
  if rate_limit > 0
    snoopd_args += ' --rate-limit=' + rate_limit.to_string()
  endif
endif

conf_data.set('SNOOPD_ARGS', snoopd_args)

if  get_option('pcc').enabled()
  add_project_arguments([
       '-DREAD_FROM_PCC',
       ],
      language : 'cpp')
endif

if  get_option('sbmr-boot-progress').enabled()
add_project_arguments([
       '-DREPORT_SBMR',
       ],
      language : 'cpp')
install_data('sbmrbootprogress/sbmr_boot_progress_code.json', install_dir : get_option('datadir') / 'sbmrbootprogress')
endif

configure_file(
  input: 'lpcsnoop.service.in',
  output: 'lpcsnoop.service',
  configuration: conf_data,
  install: true,
  install_dir: systemd.get_variable('systemdsystemunitdir'))

executable(
  'snoopd',
  snoopd_src,
  dependencies: [
    sdbusplus,
    sdeventplus,
    phosphor_dbus_interfaces,
    libgpiodcxx,
  ],
  install: true,
)

executable(
  'snooper',
  'example.cpp',
  dependencies: [
    sdbusplus,
    sdeventplus,
    phosphor_dbus_interfaces,
  ],
  install: true,
)
install_headers(
  'lpcsnoop/snoop.hpp',
  'lpcsnoop/snoop_listen.hpp',
  subdir: 'lpcsnoop')

if not get_option('7seg').disabled()
  udevdir = dependency('udev', required : false).get_variable('udevdir')
  assert(udevdir != '', 'Cannot find udevdir')
  install_data(['80-7seg.rules'], install_dir : udevdir)

  install_data(
    ['postcode-7seg@.service'],
    install_dir: systemd.get_variable('systemdsystemunitdir')
  )

  executable(
    'postcode_7seg',
    '7seg.cpp',
    dependencies: [
      sdbusplus,
      phosphor_dbus_interfaces,
    ],
    install: true,
  )
endif

if not build_tests.disabled()
  subdir('test')
endif<|MERGE_RESOLUTION|>--- conflicted
+++ resolved
@@ -19,11 +19,8 @@
 sdbusplus = dependency('sdbusplus')
 sdeventplus = dependency('sdeventplus')
 systemd = dependency('systemd')
-<<<<<<< HEAD
 phosphor_logging = dependency('phosphor-logging')
-=======
 libgpiodcxx = dependency('libgpiodcxx')
->>>>>>> 95aa4440
 
 conf_data = configuration_data()
 conf_data.set('bindir', get_option('prefix') / get_option('bindir'))
@@ -42,7 +39,7 @@
   rate_limit = get_option('rate-limit')
   if rate_limit > 0
     snoopd_args += ' --rate-limit=' + rate_limit.to_string()
-  endif
+endif
 endif
 
 conf_data.set('SNOOPD_ARGS', snoopd_args)
